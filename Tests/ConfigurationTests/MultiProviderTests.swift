//===----------------------------------------------------------------------===//
//
// This source file is part of the SwiftConfiguration open source project
//
// Copyright (c) 2025 Apple Inc. and the SwiftConfiguration project authors
// Licensed under Apache License v2.0
//
// See LICENSE.txt for license information
// See CONTRIBUTORS.txt for the list of SwiftConfiguration project authors
//
// SPDX-License-Identifier: Apache-2.0
//
//===----------------------------------------------------------------------===//

import Testing
@testable import Configuration
import Synchronization
import ConfigurationTestingInternal
import ConfigurationTesting

struct MultiProviderTests {

    @available(Configuration 1.0, *)
    var providers: [any ConfigProvider] {
        let first = InMemoryProvider(
            name: "first",
            values: [
                "string": .init("Hello", isSecret: false),
                "other.string": .init("Other Hello", isSecret: false),
                "int": .init(42, isSecret: false),
                "other.int": .init(24, isSecret: false),
                "double": .init(3.14, isSecret: false),
                "other.double": .init(2.72, isSecret: false),
                "bool": .init(true, isSecret: false),
                "other.bool": .init(false, isSecret: false),
                "bytes": .init(.magic, isSecret: false),
                "other.bytes": .init(.magic2, isSecret: false),
            ]
        )
        let second = InMemoryProvider(
            name: "second",
            values: [
                "stringy.array": .init(["Hello", "World"], isSecret: false),
                "other.stringy.array": .init(["Hello", "Swift"], isSecret: false),
                "inty.array": .init([42, 24], isSecret: false),
                "other.inty.array": .init([16, 32], isSecret: false),
                "doubly.array": .init([3.14, 2.72], isSecret: false),
                "other.doubly.array": .init([0.9, 1.8], isSecret: false),
                "booly.array": .init([true, false], isSecret: false),
                "other.booly.array": .init([false, true, true], isSecret: false),
                "byteChunky.array": .init([.magic, .magic2], isSecret: false),
                "other.byteChunky.array": .init([.magic, .magic2, .magic], isSecret: false),
            ]
        )
        return [
            first,
            second,
        ]
    }

    /// A wrapper provider around the multi provider.
    ///
    /// This is not a generally useful wrapper - the multi provider is an internal implementation detail.
    ///
    /// Here in tests, it's just helpful to be able to run ProviderCompatTests on it.
    @available(Configuration 1.0, *)
    struct MultiProviderTestShims: ConfigProvider {

        /// The underlying multi provider.
        var multiProvider: MultiProvider

        var providerName: String { "MultiProvider" }

        func value(
            forKey key: AbsoluteConfigKey,
            type: ConfigType
        ) throws -> LookupResult {
            .init(encodedKey: "<not tested>", value: try multiProvider.value(forKey: key, type: type).1.get())
        }

        func fetchValue(
            forKey key: AbsoluteConfigKey,
            type: ConfigType
        ) async throws -> LookupResult {
            .init(
                encodedKey: "<not tested>",
                value: try await multiProvider.fetchValue(forKey: key, type: type).1.get()
            )
        }

        func watchValue<Return: ~Copyable>(
            forKey key: AbsoluteConfigKey,
            type: ConfigType,
            updatesHandler handler: (_ updates: ConfigUpdatesAsyncSequence<Result<LookupResult, any Error>, Never>)
                async throws ->
                Return
        ) async throws -> Return {
            try await multiProvider.watchValue(forKey: key, type: type) { updates in
                try await handler(
                    ConfigUpdatesAsyncSequence(
                        updates
                            .map { update in
                                update.1.map { .init(encodedKey: "<not tested>", value: $0) }
                            }
                    )
                )
            }
        }

        func snapshot() -> any ConfigSnapshot {
            multiProvider.snapshot()
        }

<<<<<<< HEAD
        func watchSnapshot<Return>(
            updatesHandler: (_ updates: ConfigUpdatesAsyncSequence<any ConfigSnapshot, Never>) async throws -> Return
=======
        func watchSnapshot<Return: ~Copyable>(
            updatesHandler: (ConfigUpdatesAsyncSequence<any ConfigSnapshot, Never>) async throws -> Return
>>>>>>> 7819bf96
        )
            async throws -> Return
        {
            try await multiProvider.watchSnapshot { updates in
                try await updatesHandler(
                    ConfigUpdatesAsyncSequence(
                        updates.map { $0 }
                    )
                )
            }
        }
    }

    @available(Configuration 1.0, *)
    @Test func compat() async throws {
        let multiProvider = MultiProvider(providers: providers)
        try await ProviderCompatTest(provider: MultiProviderTestShims(multiProvider: multiProvider)).runTest()
    }

    @available(Configuration 1.0, *)
    @Test func watchingTwoUpstreams() async throws {
        let first = MutableInMemoryProvider(
            name: "first",
            initialValues: [
                "http.version": 2
            ]
        )
        let second = MutableInMemoryProvider(
            name: "second",
            initialValues: [
                "http.client.user-agent": "Config/1.0 (Test)"
            ]
        )
        let accessReporter = TestAccessReporter()
        let config = ConfigReader(providers: [first, second], accessReporter: accessReporter)

        try await withThrowingTaskGroup(of: Bool.self, returning: Void.self) { group in
            let future1 = TestFuture<String?>(name: "future1")
            let future2 = TestFuture<String?>(name: "future2")
            let future3 = TestFuture<String?>(name: "future3")
            group.addTask {
                try await config.watchString(forKey: "http.client.user-agent", default: "defaultUserAgent") { updates in
                    var iterator = updates.makeAsyncIterator()
                    future1.fulfill(try await iterator.next())
                    future2.fulfill(try await iterator.next())
                    future3.fulfill(try await iterator.next())
                    return true
                }
            }
            // Original value from second's initialValues.
            await #expect(future1.value == "Config/1.0 (Test)")
            // Updated value in second.
            second.setValue("anotherUserAgent", forKey: "http.client.user-agent")
            await #expect(future2.value == "anotherUserAgent")
            // Also set value in first (was nil before) - takes precedence.
            first.setValue("overrideUserAgent", forKey: "http.client.user-agent")
            await #expect(future3.value == "overrideUserAgent")
            try await #expect(group.next() == true)
        }

        #expect(accessReporter.events.count == 3)
    }

    @available(Configuration 1.0, *)
    @Test func watchingTwoUpstreams_handlerReturns() async throws {
        let first = InMemoryProvider(
            name: "first",
            values: [
                "value": "First"
            ]
        )
        let second = InMemoryProvider(
            name: "first",
            values: [
                "value": "Second"
            ]
        )
        let accessReporter = TestAccessReporter()
        let config = ConfigReader(providers: [first, second], accessReporter: accessReporter)

        try await config.watchString(forKey: "value", default: "default") { updates in
            var iterator = updates.makeAsyncIterator()
            let firstValue = try await iterator.next()
            #expect(firstValue == "First")
            // Return immediately
        }

        #expect(accessReporter.events.count == 1)
    }

    @available(Configuration 1.0, *)
    @Test func watchingTwoUpstreams_handlerThrowsError() async throws {
        let first = InMemoryProvider(
            name: "first",
            values: [
                "value": "First"
            ]
        )
        let second = InMemoryProvider(
            name: "first",
            values: [
                "value": "Second"
            ]
        )
        let accessReporter = TestAccessReporter()
        let config = ConfigReader(providers: [first, second], accessReporter: accessReporter)

        struct HandlerError: Error {}
        await #expect(throws: HandlerError.self) {
            try await config.watchString(forKey: "value", default: "default") { updates in
                var iterator = updates.makeAsyncIterator()
                let firstValue = try await iterator.next()
                #expect(firstValue == "First")
                // Throws immediately
                throw HandlerError()
            }
        }

        #expect(accessReporter.events.count == 1)
    }
}

@available(Configuration 1.0, *)
extension MultiSnapshot: ConfigSnapshot {
    var providerName: String {
        "MultiProvider"
    }

    func value(forKey key: AbsoluteConfigKey, type: ConfigType) throws -> LookupResult {
        .init(encodedKey: "<not tested>", value: try multiValue(forKey: key, type: type).1.get())
    }
}<|MERGE_RESOLUTION|>--- conflicted
+++ resolved
@@ -111,13 +111,8 @@
             multiProvider.snapshot()
         }
 
-<<<<<<< HEAD
-        func watchSnapshot<Return>(
+        func watchSnapshot<Return: ~Copyable>(
             updatesHandler: (_ updates: ConfigUpdatesAsyncSequence<any ConfigSnapshot, Never>) async throws -> Return
-=======
-        func watchSnapshot<Return: ~Copyable>(
-            updatesHandler: (ConfigUpdatesAsyncSequence<any ConfigSnapshot, Never>) async throws -> Return
->>>>>>> 7819bf96
         )
             async throws -> Return
         {
