//===----------------------------------------------------------------------===//
//
// This source file is part of the SwiftConfiguration open source project
//
// Copyright (c) 2025 Apple Inc. and the SwiftConfiguration project authors
// Licensed under Apache License v2.0
//
// See LICENSE.txt for license information
// See CONTRIBUTORS.txt for the list of SwiftConfiguration project authors
//
// SPDX-License-Identifier: Apache-2.0
//
//===----------------------------------------------------------------------===//

package import Configuration
import Testing

/// A configurable test provider for unit testing configuration scenarios.
///
/// ``TestProvider`` allows you to create a configuration provider with predefined
/// responses for specific keys, including the ability to simulate errors. This is
/// particularly useful for testing error handling and edge cases in configuration
/// consumers.
///
/// ## Usage
///
/// Create a test provider with specific values and error conditions:
///
/// ```swift
/// let provider = TestProvider(values: [
///     "valid.key": .success("test"),
///     "error.key": .failure(TestProvider.TestError())
/// ])
/// ```
@available(Configuration 1.0, *)
package struct TestProvider: Sendable {

    /// A generic error type for testing error scenarios.
    package struct TestError: Error {
        /// Creates a new test error.
        package init() {}
    }

    /// The predefined responses for configuration keys.
    ///
    /// Maps absolute configuration keys to either successful values or errors
    /// that should be thrown when those keys are requested.
    private let values: [AbsoluteConfigKey: Result<ConfigValue, any Error>]

    /// Creates a new test provider with predefined key-value mappings.
    /// - Parameter values: A dictionary mapping keys to their expected results.
    package init(values: [AbsoluteConfigKey: Result<ConfigValue, any Error>]) {
        self.values = values
    }
}

@available(Configuration 1.0, *)
extension TestProvider: ConfigProvider, ConfigSnapshot {
    package var providerName: String {
        "TestProvider"
    }

    package func value(
        forKey key: AbsoluteConfigKey,
        type: ConfigType
    ) throws -> LookupResult {
        try withConfigValueLookup(encodedKey: key.description) {
            guard let value = try values[key]?.get() else {
                return nil
            }
            guard value.content.type == type else {
                throw ConfigError.configValueNotConvertible(name: key.description, type: type)
            }
            return value
        }
    }

    package func snapshot() -> any ConfigSnapshot {
        self
    }

<<<<<<< HEAD
    package func watchSnapshot<Return>(
        updatesHandler: (_ updates: ConfigUpdatesAsyncSequence<any ConfigSnapshot, Never>) async throws -> Return
=======
    package func watchSnapshot<Return: ~Copyable>(
        updatesHandler: (ConfigUpdatesAsyncSequence<any ConfigSnapshot, Never>) async throws -> Return
>>>>>>> 7819bf96
    )
        async throws -> Return
    {
        try await watchSnapshotFromSnapshot(updatesHandler: updatesHandler)
    }

    package func fetchValue(
        forKey key: AbsoluteConfigKey,
        type: ConfigType
    ) async throws -> LookupResult {
        try value(forKey: key, type: type)
    }

    package func watchValue<Return: ~Copyable>(
        forKey key: AbsoluteConfigKey,
        type: ConfigType,
        updatesHandler handler: (
            _ updates: ConfigUpdatesAsyncSequence<Result<LookupResult, any Error>, Never>
        ) async throws -> Return
    ) async throws -> Return {
        try await watchValueFromValue(forKey: key, type: type, updatesHandler: handler)
    }
}<|MERGE_RESOLUTION|>--- conflicted
+++ resolved
@@ -79,13 +79,8 @@
         self
     }
 
-<<<<<<< HEAD
-    package func watchSnapshot<Return>(
+    package func watchSnapshot<Return: ~Copyable>(
         updatesHandler: (_ updates: ConfigUpdatesAsyncSequence<any ConfigSnapshot, Never>) async throws -> Return
-=======
-    package func watchSnapshot<Return: ~Copyable>(
-        updatesHandler: (ConfigUpdatesAsyncSequence<any ConfigSnapshot, Never>) async throws -> Return
->>>>>>> 7819bf96
     )
         async throws -> Return
     {
