--- conflicted
+++ resolved
@@ -85,13 +85,8 @@
     /// - Parameter updatesHandler: The closure that processes the async sequence of snapshot updates.
     /// - Returns: The value returned by the handler closure.
     /// - Throws: Provider-specific errors or errors thrown by the handler.
-<<<<<<< HEAD
-    nonisolated(nonsending) public func watchSnapshotFromSnapshot<Return>(
+    nonisolated(nonsending) public func watchSnapshotFromSnapshot<Return: ~Copyable>(
         updatesHandler: (_ updates: ConfigUpdatesAsyncSequence<any ConfigSnapshot, Never>) async throws -> Return
-=======
-    nonisolated(nonsending) public func watchSnapshotFromSnapshot<Return: ~Copyable>(
-        updatesHandler: (ConfigUpdatesAsyncSequence<any ConfigSnapshot, Never>) async throws -> Return
->>>>>>> 7819bf96
     ) async throws -> Return {
         let (stream, continuation) = AsyncStream<any ConfigSnapshot>
             .makeStream(bufferingPolicy: .bufferingNewest(1))
