--- conflicted
+++ resolved
@@ -128,13 +128,8 @@
     /// - Parameter updatesHandler: The closure that processes the asynchronous sequence of snapshot updates.
     /// - Throws: Provider-specific errors or errors thrown by the handler closure.
     /// - Returns: The value returned by the closure.
-<<<<<<< HEAD
-    func watchSnapshot<Return>(
+    func watchSnapshot<Return: ~Copyable>(
         updatesHandler: (_ updates: ConfigUpdatesAsyncSequence<any ConfigSnapshot, Never>) async throws -> Return
-=======
-    func watchSnapshot<Return: ~Copyable>(
-        updatesHandler: (ConfigUpdatesAsyncSequence<any ConfigSnapshot, Never>) async throws -> Return
->>>>>>> 7819bf96
     ) async throws -> Return
 }
 
