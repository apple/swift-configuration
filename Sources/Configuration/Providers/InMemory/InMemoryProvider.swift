//===----------------------------------------------------------------------===//
//
// This source file is part of the SwiftConfiguration open source project
//
// Copyright (c) 2025 Apple Inc. and the SwiftConfiguration project authors
// Licensed under Apache License v2.0
//
// See LICENSE.txt for license information
// See CONTRIBUTORS.txt for the list of SwiftConfiguration project authors
//
// SPDX-License-Identifier: Apache-2.0
//
//===----------------------------------------------------------------------===//

/// A configuration provider that stores values in memory.
///
/// This provider maintains a static dictionary of configuration values in memory,
/// making it ideal for providing default values, overrides, or test configurations.
/// Values are immutable once the provider is created and never change over time.
///
/// ## Use cases
///
/// The in-memory provider is particularly useful for:
/// - **Default configurations**: Providing fallback values when other providers don't have a value
/// - **Configuration overrides**: Taking precedence over other providers
/// - **Testing**: Creating predictable configuration states for unit tests
/// - **Static configurations**: Embedding compile-time configuration values
///
/// ## Value types
///
/// The provider supports all standard configuration value types and automatically
/// handles type validation. Values must match the requested type exactly - no
/// automatic conversion is performed - for example, requesting a `String` value for
/// a key that stores an `Int` value will throw an error.
///
/// ## Performance characteristics
///
/// This provider offers O(1) lookup time and performs no I/O operations.
/// All values are stored in memory.
///
/// ## Usage
///
/// ```swift
/// let provider = InMemoryProvider(values: [
///     "http.client.user-agent": "Config/1.0 (Test)",
///     "http.client.timeout": 15.0,
///     "http.secret": ConfigValue("s3cret", isSecret: true),
///     "http.version": 2,
///     "enabled": true
/// ])
/// // Prints all values, redacts "http.secret" automatically.
/// print(provider)
/// let config = ConfigReader(provider: provider)
/// let isEnabled = config.bool(forKey: "enabled", default: false)
/// ```
///
/// To learn more about the in-memory providers, check out <doc:Using-in-memory-providers>.
@available(Configuration 1.0, *)
public struct InMemoryProvider: Sendable {

    /// The underlying snapshot of the internal state of the provider.
    struct Snapshot {
        /// The name of this instance of the provider.
        ///
        /// The assumption is that there might be multiple instances in a given process.
        var name: String?

        /// The provider name.
        var providerName: String {
            "InMemoryProvider[\(name ?? "")]"
        }

        /// The underlying config values.
        var values: [AbsoluteConfigKey: ConfigValue]
    }

    /// The underlying snapshot of the internal state.
    private let _snapshot: Snapshot

    /// Creates a new in-memory provider with the specified configuration values.
    ///
    /// This initializer takes a dictionary of absolute configuration keys mapped to
    /// their values. Use this when you have already constructed ``AbsoluteConfigKey``
    /// instances or when working with keys programmatically.
    ///
    /// ```swift
    /// let key1 = AbsoluteConfigKey(components: ["database", "host"], context: [:])
    /// let key2 = AbsoluteConfigKey(components: ["database", "port"], context: [:])
    ///
    /// let provider = InMemoryProvider(
    ///     name: "database-config",
    ///     values: [
    ///         key1: "localhost",
    ///         key2: 5432
    ///     ]
    /// )
    /// ```
    ///
    /// - Parameters:
    ///   - name: An optional name for the provider, used in debugging and logging.
    ///   - values: A dictionary mapping absolute configuration keys to their values.
    public init(
        name: String? = nil,
        values: [AbsoluteConfigKey: ConfigValue]
    ) {
        self._snapshot = .init(name: name, values: values)
    }
}

@available(Configuration 1.0, *)
extension InMemoryProvider: CustomStringConvertible {
    // swift-format-ignore: AllPublicDeclarationsHaveDocumentation
    public var description: String {
        "InMemoryProvider[\(_snapshot.name.map { "\($0), " } ?? " ")\(_snapshot.values.count) values]"
    }
}

@available(Configuration 1.0, *)
extension InMemoryProvider: CustomDebugStringConvertible {
    // swift-format-ignore: AllPublicDeclarationsHaveDocumentation
    public var debugDescription: String {
        let prettyValues = _snapshot.values
            .sorted { $0.key < $1.key }
            .map { "\($0.key)=\($0.value)" }
            .joined(separator: ", ")
        return
            "InMemoryProvider[\(_snapshot.name.map { "\($0), " } ?? " ")\(_snapshot.values.count) values: \(prettyValues)]"
    }
}

@available(Configuration 1.0, *)
extension InMemoryProvider.Snapshot: ConfigSnapshot {
    func value(
        forKey key: AbsoluteConfigKey,
        type: ConfigType
    ) throws -> LookupResult {
        try withConfigValueLookup(encodedKey: key.description) {
            guard let value = values[key] else {
                return nil
            }
            guard value.content.type == type else {
                throw ConfigError.configValueNotConvertible(name: key.description, type: type)
            }
            return value
        }
    }
}

@available(Configuration 1.0, *)
extension InMemoryProvider: ConfigProvider {
    // swift-format-ignore: AllPublicDeclarationsHaveDocumentation
    public var providerName: String {
        _snapshot.providerName
    }

    // swift-format-ignore: AllPublicDeclarationsHaveDocumentation
    public func value(
        forKey key: AbsoluteConfigKey,
        type: ConfigType
    ) throws -> LookupResult {
        try _snapshot.value(forKey: key, type: type)
    }

    // swift-format-ignore: AllPublicDeclarationsHaveDocumentation
    public func fetchValue(
        forKey key: AbsoluteConfigKey,
        type: ConfigType
    ) async throws -> LookupResult {
        try value(forKey: key, type: type)
    }

    // swift-format-ignore: AllPublicDeclarationsHaveDocumentation
    public func watchValue<Return: ~Copyable>(
        forKey key: AbsoluteConfigKey,
        type: ConfigType,
        updatesHandler: (
            _ updates: ConfigUpdatesAsyncSequence<Result<LookupResult, any Error>, Never>
        ) async throws -> Return
    ) async throws -> Return {
        try await watchValueFromValue(forKey: key, type: type, updatesHandler: updatesHandler)
    }

    // swift-format-ignore: AllPublicDeclarationsHaveDocumentation
    public func snapshot() -> any ConfigSnapshot {
        _snapshot
    }

    // swift-format-ignore: AllPublicDeclarationsHaveDocumentation
<<<<<<< HEAD
    public func watchSnapshot<Return>(
        updatesHandler: (_ updates: ConfigUpdatesAsyncSequence<any ConfigSnapshot, Never>) async throws -> Return
=======
    public func watchSnapshot<Return: ~Copyable>(
        updatesHandler: (ConfigUpdatesAsyncSequence<any ConfigSnapshot, Never>) async throws -> Return
>>>>>>> 7819bf96
    ) async throws -> Return {
        try await watchSnapshotFromSnapshot(updatesHandler: updatesHandler)
    }
}<|MERGE_RESOLUTION|>--- conflicted
+++ resolved
@@ -186,13 +186,8 @@
     }
 
     // swift-format-ignore: AllPublicDeclarationsHaveDocumentation
-<<<<<<< HEAD
-    public func watchSnapshot<Return>(
+    public func watchSnapshot<Return: ~Copyable>(
         updatesHandler: (_ updates: ConfigUpdatesAsyncSequence<any ConfigSnapshot, Never>) async throws -> Return
-=======
-    public func watchSnapshot<Return: ~Copyable>(
-        updatesHandler: (ConfigUpdatesAsyncSequence<any ConfigSnapshot, Never>) async throws -> Return
->>>>>>> 7819bf96
     ) async throws -> Return {
         try await watchSnapshotFromSnapshot(updatesHandler: updatesHandler)
     }
